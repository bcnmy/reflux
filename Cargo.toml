[workspace]

members = [
    "crates/config",
<<<<<<< HEAD
    "crates/routing-engine",
    "crates/api",
    "crates/storage",
    "crates/account-aggregation",
    "bin/reflux"
]

[workspace.dependencies]
api = { path = "crates/api" }
config = { path = "crates/config" }
storage = { path = "crates/storage" }
routing-engine = { path = "crates/routing-engine" }
account-aggregation = { path = "crates/account-aggregation" }
=======
    "crates/routing_engine",
    "crates/api",
    "crates/storage",
    "crates/account_aggregation",
    "bin/reflux"
]
>>>>>>> 8e13c1fe
<|MERGE_RESOLUTION|>--- conflicted
+++ resolved
@@ -2,11 +2,10 @@
 
 members = [
     "crates/config",
-<<<<<<< HEAD
-    "crates/routing-engine",
+    "crates/routing_engine",
     "crates/api",
     "crates/storage",
-    "crates/account-aggregation",
+    "crates/account_aggregation",
     "bin/reflux"
 ]
 
@@ -15,12 +14,4 @@
 config = { path = "crates/config" }
 storage = { path = "crates/storage" }
 routing-engine = { path = "crates/routing-engine" }
-account-aggregation = { path = "crates/account-aggregation" }
-=======
-    "crates/routing_engine",
-    "crates/api",
-    "crates/storage",
-    "crates/account_aggregation",
-    "bin/reflux"
-]
->>>>>>> 8e13c1fe
+account-aggregation = { path = "crates/account-aggregation" }