name: Test Suite
on: [pull_request, push]

jobs:
  test:
    name: cargo test
    runs-on: ubuntu-latest

    services:
      mongodb:
        image: mongo:6
        ports:
          - 27017:27017
        options: >-
          --health-cmd="mongosh --eval 'db.adminCommand({ ping: 1 })'"
          --health-interval=30s
          --health-timeout=10s
          --health-retries=10

    steps:
      - uses: actions/checkout@v4
<<<<<<< HEAD

      - name: Set up Rust
        uses: dtolnay/rust-toolchain@stable

      - name: Run Tests
        run: cargo test --all-features
=======
      - uses: dtolnay/rust-toolchain@stable
      - run: cargo test --all-features
    env:
      BUNGEE_API_KEY: ${{ secrets.BUNGEE_API_KEY }}
    environment: Testing
>>>>>>> 8e13c1fe
<|MERGE_RESOLUTION|>--- conflicted
+++ resolved
@@ -19,17 +19,10 @@
 
     steps:
       - uses: actions/checkout@v4
-<<<<<<< HEAD
 
       - name: Set up Rust
         uses: dtolnay/rust-toolchain@stable
 
-      - name: Run Tests
-        run: cargo test --all-features
-=======
-      - uses: dtolnay/rust-toolchain@stable
-      - run: cargo test --all-features
     env:
       BUNGEE_API_KEY: ${{ secrets.BUNGEE_API_KEY }}
-    environment: Testing
->>>>>>> 8e13c1fe
+    environment: Testing