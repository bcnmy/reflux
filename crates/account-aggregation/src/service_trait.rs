use std::error::Error;

use async_trait::async_trait;

use storage::mongodb_client::MongoDBClient;

<<<<<<< HEAD
use crate::types::{Account, AddAccountPayload, ExtractedBalance, RegisterAccountPayload};
=======
use crate::types::{Account, AddAccountPayload, RegisterAccountPayload, TokenWithBalance};
>>>>>>> 5202174b

#[async_trait]
pub trait AccountAggregationServiceTrait {
    fn new(
        user_db_provider: MongoDBClient,
        account_mapping_db_provider: MongoDBClient,
        base_url: String,
        api_key: String,
    ) -> Self;
    async fn get_user_id(&self, account: &String) -> Option<String>;
    fn get_user_accounts(&self, user_id: &String) -> Option<Vec<Account>>;
    fn register_user_account(
        &self,
        account_payload: RegisterAccountPayload,
    ) -> Result<(), Box<dyn Error>>;
    fn add_account(&self, account_payload: AddAccountPayload) -> Result<(), Box<dyn Error>>;
<<<<<<< HEAD
    fn get_user_accounts_balance(&self, account: &String) -> Vec<ExtractedBalance>;
=======
    fn get_user_accounts_balance(&self, account: &String) -> Vec<TokenWithBalance>;
>>>>>>> 5202174b
}<|MERGE_RESOLUTION|>--- conflicted
+++ resolved
@@ -4,11 +4,7 @@
 
 use storage::mongodb_client::MongoDBClient;
 
-<<<<<<< HEAD
-use crate::types::{Account, AddAccountPayload, ExtractedBalance, RegisterAccountPayload};
-=======
 use crate::types::{Account, AddAccountPayload, RegisterAccountPayload, TokenWithBalance};
->>>>>>> 5202174b
 
 #[async_trait]
 pub trait AccountAggregationServiceTrait {
@@ -25,9 +21,5 @@
         account_payload: RegisterAccountPayload,
     ) -> Result<(), Box<dyn Error>>;
     fn add_account(&self, account_payload: AddAccountPayload) -> Result<(), Box<dyn Error>>;
-<<<<<<< HEAD
-    fn get_user_accounts_balance(&self, account: &String) -> Vec<ExtractedBalance>;
-=======
     fn get_user_accounts_balance(&self, account: &String) -> Vec<TokenWithBalance>;
->>>>>>> 5202174b
 }