use futures::future::join_all;
use log::debug;
use std::sync::Arc;

use derive_more::Display;
use mongodb::bson;
use reqwest::Client as ReqwestClient;
use thiserror::Error;
use uuid::Uuid;

use storage::DBProvider;
use storage::mongodb_client::{DBError, MongoDBClient};

use crate::types::{
<<<<<<< HEAD
    Account, AddAccountPayload, CovalentApiResponse, ExtractedBalance, RegisterAccountPayload,
    User, UserAccountMapping, UserAccountMappingQuery, UserQuery,
=======
    Account, AddAccountPayload, ApiResponse, RegisterAccountPayload, TokenWithBalance, User,
    UserAccountMapping, UserAccountMappingQuery, UserQuery,
>>>>>>> 5202174b
};

#[derive(Error, Debug)]
pub enum AccountAggregationError {
    #[error("Database error: {0}")]
    DatabaseError(#[from] DBError),

    #[error("Reqwest error: {0}")]
    ReqwestError(#[from] reqwest::Error),

    #[error("Serialization error: {0}")]
    SerializationError(#[from] bson::ser::Error),

    #[error("Deserialization error: {0}")]
    DeserializationError(#[from] bson::de::Error),

    #[error("Custom error: {0}")]
    CustomError(String),
}

/// Account Aggregation Service
///
/// This service is responsible for managing user accounts and their balances
/// It interacts with the user and account mapping databases to store and retrieve user account information
#[derive(Clone, Display, Debug)]
#[display(
"AccountAggregationService {{ user_db_provider: {:?}, account_mapping_db_provider: {:?} }}",
    user_db_provider,
    account_mapping_db_provider
)]
pub struct AccountAggregationService {
    pub user_db_provider: Arc<MongoDBClient>,
    pub account_mapping_db_provider: Arc<MongoDBClient>,
    covalent_base_url: String,
    covalent_api_key: String,
    client: ReqwestClient,
    networks: Vec<String>,
}

impl AccountAggregationService {
    /// Create a new AccountAggregationService
    pub fn new(
        user_db_provider: MongoDBClient,
        account_mapping_db_provider: MongoDBClient,
        networks: Vec<String>,
        base_url: String,
        api_key: String,
    ) -> Self {
        // todo: should add the arc once here for multiple tasks
        let reqwest_client = ReqwestClient::new();
        Self {
            user_db_provider: Arc::new(user_db_provider),
            account_mapping_db_provider: Arc::new(account_mapping_db_provider),
            covalent_base_url: base_url,
            covalent_api_key: api_key,
            client: reqwest_client,
            networks,
        }
    }

    /// Get the user_id associated with an account
    pub async fn get_user_id(
        &self,
        account: &String,
    ) -> Result<Option<String>, AccountAggregationError> {
        let account = account.to_lowercase();
        let query =
            self.account_mapping_db_provider.to_document(&UserAccountMappingQuery { account })?;
        let user_mapping =
            self.account_mapping_db_provider.read(&query).await.unwrap_or(None);
        if user_mapping.is_none() {
            return Ok(None);
        }
        Ok(Some(
            user_mapping
                .unwrap()
                .get_str("user_id")
                .map_err(|e| AccountAggregationError::CustomError(e.to_string()))?
                .to_string(),
        ))
    }

    /// Get the accounts associated with a user_id
    pub async fn get_user_accounts(
        &self,
        user_id: &String,
    ) -> Result<Option<Vec<Account>>, AccountAggregationError> {
        let query = self.user_db_provider.to_document(&UserQuery { user_id: user_id.clone() })?;

        let user =
            self.user_db_provider.read(&query).await?.ok_or_else(|| {
                AccountAggregationError::CustomError("User not found".to_string())
            })?;
        let accounts = user
            .get_array("accounts")
            .map_err(|e| AccountAggregationError::CustomError(e.to_string()));

        let accounts: Vec<Account> = accounts?
            .iter()
            .filter_map(|account| {
                let account = account.as_document()?;
                // let chain_id = account.get_str("chain_id").ok()?.to_string();
                let address = account.get_str("address").ok()?.to_string();
                let is_enabled = account.get_bool("is_enabled").ok()?;
                let account_type = account.get_str("account_type").ok()?.to_string();
                let tags = account
                    .get_array("tags")
                    .map(|tags| {
                        tags.iter()
                            .filter_map(|tag| tag.as_str().map(|tag| tag.to_string()))
                            .collect()
                    })
                    .unwrap_or_default();

                Some(Account { address, is_enabled, account_type, tags })
            })
            .collect();

        Ok(Some(accounts))
    }

    /// Register a new user account
    pub async fn register_user_account(
        &self,
        account_payload: RegisterAccountPayload,
    ) -> Result<(), AccountAggregationError> {
        // Modify all accounts address to lowercase
        let all_accounts: Vec<_> = account_payload
            .accounts
            .into_iter()
            .map(|account| Account {
                address: account.address.to_lowercase(),
                account_type: account.account_type,
                is_enabled: account.is_enabled,
                tags: account.tags,
            })
            .collect();

        for account in all_accounts.iter() {
            let user_id = self.get_user_id(&account.address).await;
            match user_id {
                Ok(Some(_)) => {
                    return Err(AccountAggregationError::CustomError(
                        "Account already mapped to a user".to_string(),
                    ));
                }
                Ok(None) => {}
                Err(_e) => {}
            }
        }

        let user_id = Uuid::new_v4().to_string();
        let user = User { user_id: user_id.clone(), accounts: all_accounts.clone() };
        let user_doc = self.user_db_provider.to_document(&user)?;
        self.user_db_provider.create(&user_doc).await?;

        for account in all_accounts {
            let mapping_doc =
                self.account_mapping_db_provider.to_document(&UserAccountMapping {
                    user_id: user_id.clone(),
                    account: account.address.clone(),
                })?;
            self.account_mapping_db_provider.create(&mapping_doc).await?;
        }

        Ok(())
    }

    /// Add an account to a user_id
    pub async fn add_account(
        &self,
        account_payload: AddAccountPayload,
    ) -> Result<(), AccountAggregationError> {
        // Fetch the user document
        let query_doc = self
            .user_db_provider
            .to_document(&UserQuery { user_id: account_payload.user_id.clone().unwrap() })?;
        let mut user_doc =
            self.user_db_provider.read(&query_doc).await?.ok_or_else(|| {
                AccountAggregationError::CustomError("User not found".to_string())
            })?;

        // Convert all account addresses to lowercase
        let mut new_accounts = vec![];
        for account in account_payload.account {
            new_accounts.push(Account {
                address: account.address.to_lowercase(),
                account_type: account.account_type,
                is_enabled: account.is_enabled,
                tags: account.tags,
            });
        }

        // Add the new accounts to the user's accounts array
        let accounts_array =
            user_doc.entry("accounts".to_owned()).or_insert_with(|| bson::Bson::Array(vec![]));

        if let bson::Bson::Array(accounts) = accounts_array {
            for new_account in new_accounts.iter() {
                if self.get_user_id(&new_account.address).await?.is_some() {
                    return Err(AccountAggregationError::CustomError(
                        "Account already mapped to a user".to_string(),
                    ));
                }
                accounts.push(bson::to_bson(new_account)?);
            }
        } else {
            return Err(AccountAggregationError::CustomError(
                "Failed to update accounts array".to_string(),
            ));
        }

        // Update the user document with the new accounts
        self.user_db_provider.update(&query_doc, &user_doc).await?;

        // Create a new mapping document for each account
        for new_account in new_accounts {
            let mapping_doc =
                self.account_mapping_db_provider.to_document(&UserAccountMapping {
                    account: new_account.address.clone(),
                    user_id: account_payload.user_id.clone().unwrap(),
                })?;
            self.account_mapping_db_provider.create(&mapping_doc).await?;
        }

        Ok(())
    }

    /// Get the balance of a user's accounts
    pub async fn get_user_accounts_balance(
        &self,
        account: &String,
<<<<<<< HEAD
    ) -> Result<Vec<ExtractedBalance>, AccountAggregationError> {
=======
    ) -> Result<Vec<TokenWithBalance>, AccountAggregationError> {
>>>>>>> 5202174b
        let mut accounts: Vec<String> = Vec::new();
        let user_id = self.get_user_id(account).await.unwrap_or(None);
        if let Some(user_id) = user_id {
            let user_accounts = self.get_user_accounts(&user_id).await?.unwrap();
            accounts.extend(user_accounts.iter().map(|account| account.address.clone()));
        } else {
            accounts.push(account.clone());
        }

        let mut balances = Vec::new();
        let networks = self.networks.clone();

        // Prepare tasks for parallel execution
        let tasks: Vec<_> = accounts
            .iter()
            .flat_map(|user| {
                networks.iter().map(move |network| {
                    let url = format!(
                        "{}/v1/{}/address/{}/balances_v2/?key={}",
                        self.covalent_base_url, network, user, self.covalent_api_key
                    );
                    debug!("Fetching balance from: {}", url);
                    let client = self.client.clone();
                    async move {
                        let response = client.get(&url).send().await;
                        match response {
                            Ok(response) => {
                                let api_response: Result<CovalentApiResponse, _> =
                                    response.json().await;
                                match api_response {
                                    Ok(api_response) => extract_balance_data(api_response),
                                    Err(e) => Err(AccountAggregationError::ReqwestError(e)),
                                }
                            }
                            Err(e) => Err(AccountAggregationError::ReqwestError(e)),
                        }
                    }
                })
            })
            .collect();

        // Execute tasks concurrently
        let results = join_all(tasks).await;

        // Collect results
        for result in results {
            match result {
                Ok(user_balances) => balances.extend(user_balances),
                Err(e) => debug!("Failed to fetch balance: {:?}", e),
            }
        }

        Ok(balances)
    }
}

/// Extract balance data from the API response
fn extract_balance_data(
<<<<<<< HEAD
    api_response: CovalentApiResponse,
) -> Result<Vec<ExtractedBalance>, AccountAggregationError> {
=======
    api_response: ApiResponse,
) -> Result<Vec<TokenWithBalance>, AccountAggregationError> {
>>>>>>> 5202174b
    let chain_id = api_response.data.chain_id.to_string();
    let results = api_response
        .data
        .items
        .iter()
        .filter_map(|item| {
            let token = &item.contract_ticker_symbol.clone().unwrap_or("NONE".to_string());
            let balance_raw = item
                .balance
                .clone()
                .unwrap_or("0".to_string())
                .parse::<f64>()
                .map_err(|e| AccountAggregationError::CustomError(e.to_string()))
                .ok()?;
            let quote = item.quote;

            if item.quote == None || item.quote == Some(0.0) || item.contract_decimals == None {
                None
            } else {
                let balance = balance_raw / 10f64.powf(item.contract_decimals.unwrap() as f64);

<<<<<<< HEAD
                Some(ExtractedBalance {
=======
                Some(TokenWithBalance {
>>>>>>> 5202174b
                    token: token.clone(),
                    token_address: item.contract_ticker_symbol.clone().unwrap(),
                    chain_id: chain_id.clone().parse::<u32>().unwrap(),
                    amount: balance,
                    amount_in_usd: quote.unwrap(),
                })
            }
        })
        .collect();

    Ok(results)
}<|MERGE_RESOLUTION|>--- conflicted
+++ resolved
@@ -12,13 +12,8 @@
 use storage::mongodb_client::{DBError, MongoDBClient};
 
 use crate::types::{
-<<<<<<< HEAD
-    Account, AddAccountPayload, CovalentApiResponse, ExtractedBalance, RegisterAccountPayload,
+    Account, AddAccountPayload, CovalentApiResponse, TokenWithBalance, RegisterAccountPayload,
     User, UserAccountMapping, UserAccountMappingQuery, UserQuery,
-=======
-    Account, AddAccountPayload, ApiResponse, RegisterAccountPayload, TokenWithBalance, User,
-    UserAccountMapping, UserAccountMappingQuery, UserQuery,
->>>>>>> 5202174b
 };
 
 #[derive(Error, Debug)]
@@ -251,11 +246,7 @@
     pub async fn get_user_accounts_balance(
         &self,
         account: &String,
-<<<<<<< HEAD
-    ) -> Result<Vec<ExtractedBalance>, AccountAggregationError> {
-=======
     ) -> Result<Vec<TokenWithBalance>, AccountAggregationError> {
->>>>>>> 5202174b
         let mut accounts: Vec<String> = Vec::new();
         let user_id = self.get_user_id(account).await.unwrap_or(None);
         if let Some(user_id) = user_id {
@@ -277,7 +268,6 @@
                         "{}/v1/{}/address/{}/balances_v2/?key={}",
                         self.covalent_base_url, network, user, self.covalent_api_key
                     );
-                    debug!("Fetching balance from: {}", url);
                     let client = self.client.clone();
                     async move {
                         let response = client.get(&url).send().await;
@@ -314,13 +304,8 @@
 
 /// Extract balance data from the API response
 fn extract_balance_data(
-<<<<<<< HEAD
     api_response: CovalentApiResponse,
-) -> Result<Vec<ExtractedBalance>, AccountAggregationError> {
-=======
-    api_response: ApiResponse,
 ) -> Result<Vec<TokenWithBalance>, AccountAggregationError> {
->>>>>>> 5202174b
     let chain_id = api_response.data.chain_id.to_string();
     let results = api_response
         .data
@@ -342,11 +327,7 @@
             } else {
                 let balance = balance_raw / 10f64.powf(item.contract_decimals.unwrap() as f64);
 
-<<<<<<< HEAD
-                Some(ExtractedBalance {
-=======
                 Some(TokenWithBalance {
->>>>>>> 5202174b
                     token: token.clone(),
                     token_address: item.contract_ticker_symbol.clone().unwrap(),
                     chain_id: chain_id.clone().parse::<u32>().unwrap(),
