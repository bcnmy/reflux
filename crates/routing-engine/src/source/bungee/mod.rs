use derive_more::Display;
use log::{error, info};
use reqwest;
use reqwest::header;
use ruint::aliases::U256;
use thiserror::Error;

use config::config::BungeeConfig;
use types::*;

use crate::{CostType, Route};
use crate::source::{Calldata, RouteSource};

mod types;

#[derive(Debug)]
pub struct BungeeClient {
    client: reqwest::Client,
    base_url: String,
}

impl BungeeClient {
    pub fn new<'config>(
        base_url: &'config String,
        api_key: &'config String,
    ) -> Result<Self, header::InvalidHeaderValue> {
        let mut headers = header::HeaderMap::new();
        headers.insert("API-KEY", header::HeaderValue::from_str(api_key)?);

        Ok(BungeeClient {
            client: reqwest::Client::builder().default_headers(headers).build().unwrap(),
            base_url: base_url.clone(),
        })
    }

    async fn get_quote(
        &self,
        params: GetQuoteRequest,
    ) -> Result<BungeeResponse<GetQuoteResponse>, BungeeClientError> {
        info!("Fetching quote from bungee for {:?}", params);

        let response =
            self.client.get(self.base_url.to_owned() + "/quote").query(&params).send().await?;
        let raw_text = response.text().await?;

        serde_json::from_str(&raw_text)
            .map_err(|err| BungeeClientError::DeserializationError(raw_text, err))
    }
}

const ADDRESS_ZERO: &'static str = "0x0000000000000000000000000000000000000000";

#[derive(Debug, Error)]
pub enum BungeeFetchRouteCostError {
    #[error("Configuration Missing for token {} on chain {}", _1, _0)]
    MissingChainForTokenInConfigError(u32, String),

    #[error("Error while making request: Request error: {}", _0)]
    BungeeClientError(#[from] BungeeClientError),

    #[error("Failure indicated in bungee response")]
    FailureIndicatedInResponseError(),

    #[error("No valid routes returned by Bungee API")]
    NoValidRouteError(),

    #[error("The estimation type {} is not implemented", _0)]
    EstimationTypeNotImplementedError(#[from] CostType),
}

#[derive(Error, Debug, Display)]
pub struct GenerateRouteCalldataError;

impl RouteSource for BungeeClient {
    type FetchRouteCostError = BungeeFetchRouteCostError;

    // todo
    type GenerateRouteCalldataError = GenerateRouteCalldataError;

    async fn fetch_least_route_cost_in_usd(
        &self,
        route: &Route<'_>,
        from_token_amount: U256,
        estimation_type: &CostType,
    ) -> Result<f64, Self::FetchRouteCostError> {
        info!("Fetching least route cost in USD for route {:?} with token amount {} and estimation type {}", route, from_token_amount, estimation_type);

        // Build GetQuoteRequest
        let from_token = route.from_token.by_chain.get(&route.from_chain.id);
        if from_token.is_none() {
            error!("Missing chain for token {} in config", route.from_token.symbol);
            return Err(BungeeFetchRouteCostError::MissingChainForTokenInConfigError(
                route.from_chain.id,
                route.from_token.symbol.clone(),
            ));
        }

        let from_token = from_token.unwrap();

        let to_token = route.to_token.by_chain.get(&route.to_chain.id);
        if let None = to_token {
            error!("Missing chain for token {} in config", route.to_token.symbol);
            return Err(BungeeFetchRouteCostError::MissingChainForTokenInConfigError(
                route.to_chain.id,
                route.to_token.symbol.clone(),
            ));
        }
        let to_token = to_token.unwrap();

        let request = GetQuoteRequest {
            from_chain_id: route.from_chain.id,
            from_token_address: from_token.address.clone(),
            to_chain_id: route.to_chain.id,
            to_token_address: to_token.address.clone(),
            from_amount: from_token_amount.to_string(),
            user_address: ADDRESS_ZERO.to_string(),
            recipient: ADDRESS_ZERO.to_string(),
            unique_routes_per_bridge: false,
            is_contract_call: route.is_smart_contract_deposit,
        };

        // Get quote
        let response = self.get_quote(request).await?;
        if !response.success {
            return Err(BungeeFetchRouteCostError::FailureIndicatedInResponseError());
        }

        // Find the minimum cost across all routes
        let route_costs_in_usd: Vec<f64> = response
            .result
            .routes
            .iter()
            .map(|route| match estimation_type {
                CostType::Fee => Some(
                    route.total_gas_fees_in_usd + route.input_value_in_usd?
                        - route.output_value_in_usd?,
                ),
                _ => None,
            })
            .filter(|cost| cost.is_some())
            .map(|cost| cost.unwrap())
            .collect();

        if route_costs_in_usd.len() == 0 {
            error!("No valid routes returned by Bungee API for route {:?}", route);
            return Err(BungeeFetchRouteCostError::NoValidRouteError());
        }

        info!("Route costs in USD: {:?}", route_costs_in_usd);

        Ok(route_costs_in_usd.into_iter().min_by(|a, b| a.total_cmp(b)).unwrap())
    }

    async fn generate_route_calldata(
        &self,
        _route: &Route<'_>,
    ) -> Result<Calldata, Self::GenerateRouteCalldataError> {
        todo!()
    }
}

#[cfg(test)]
mod tests {
    use std::env;

    use ruint::Uint;

    use config::Config;
    use config::get_sample_config;

    use crate::source::RouteSource;
    use crate::{CostType, Route};
    use crate::source::bungee::BungeeClient;
    use crate::source::bungee::types::GetQuoteRequest;

    fn setup() -> (Config, BungeeClient) {
<<<<<<< HEAD
        // let config = config::Config::from_file("../../config.yaml").unwrap();
        let mut config = config::Config::from_yaml_str(
            r#"
chains:
  - id: 1
    name: Ethereum
    is_enabled: true
    covalent_name: 'eth-mainnet'
  - id: 42161
    name: Arbitrum
    is_enabled: true
    covalent_name: 'arbitrum'
tokens:
  - symbol: USDC
    is_enabled: true
    by_chain:
      1:
        is_enabled: true
        decimals: 6
        address: '0xa0b86991c6218b36c1d19d4a2e9eb0ce3606eb48'
      42161:
        is_enabled: true
        decimals: 6
        address: '0xaf88d065e77c8cC2239327C5EDb3A432268e5831'
buckets:
  - from_chain_id: 1
    to_chain_id: 42161
    from_token: USDC
    to_token: USDC
    is_smart_contract_deposit_supported: false
    token_amount_from_usd: 1
    token_amount_to_usd: 10
bungee:
  base_url: https://api.socket.tech/v2
  api_key: <REDACTED>
covalent:
  base_url: 'https://api.bungee.exchange'
  api_key: 'my-api'
coingecko:
  base_url: 'https://api.coingecko.com'
  api_key: 'my-api'
infra:
  redis_url: 'redis://localhost:6379'
  rabbitmq_url: 'amqp://localhost:5672'
  mongo_url: 'mongodb://localhost:27017'
server:
  port: 8080
  host: 'localhost'
indexer_config:
    is_indexer: true
    indexer_update_topic: indexer_update
    indexer_update_message: message
        "#,
=======
        let config = get_sample_config();

        let bungee_client = BungeeClient::new(
            &"https://api.socket.tech/v2".to_string(),
            &env::var("BUNGEE_API_KEY").unwrap().to_string(),
>>>>>>> 9c320388
        )
        .unwrap();

        return (config, bungee_client);
    }

    #[tokio::test]
    async fn test_fetch_quote() {
        let (_, client) = setup();

        let response = client
            .get_quote(GetQuoteRequest {
                from_chain_id: 1,
                from_token_address: "0xa0b86991c6218b36c1d19d4a2e9eb0ce3606eb48".to_string(),
                to_chain_id: 42161,
                to_token_address: "0xaf88d065e77c8cC2239327C5EDb3A432268e5831".to_string(),
                from_amount: "100000000".to_string(),
                user_address: "0x0000000000000000000000000000000000000000".to_string(),
                recipient: "0x0000000000000000000000000000000000000000".to_string(),
                is_contract_call: false,
                unique_routes_per_bridge: false,
            })
            .await
            .unwrap();

        assert_eq!(response.success, true);
        assert_eq!(response.result.routes.len() > 0, true);
    }

    #[tokio::test]
    async fn test_fetch_least_cost_route() {
        let (config, client) = setup();

        let route = Route {
            from_chain: &config.chains.get(&1).unwrap(),
            to_chain: &config.chains.get(&42161).unwrap(),
            from_token: &config.tokens.get(&"USDC".to_string()).unwrap(),
            to_token: &config.tokens.get(&"USDC".to_string()).unwrap(),
            is_smart_contract_deposit: false,
        };
        let least_route_cost = client
            .fetch_least_route_cost_in_usd(&route, Uint::from(100000000), &CostType::Fee)
            .await
            .unwrap();

        assert_eq!(least_route_cost > 0.0, true);
    }
}<|MERGE_RESOLUTION|>--- conflicted
+++ resolved
@@ -174,67 +174,11 @@
     use crate::source::bungee::types::GetQuoteRequest;
 
     fn setup() -> (Config, BungeeClient) {
-<<<<<<< HEAD
-        // let config = config::Config::from_file("../../config.yaml").unwrap();
-        let mut config = config::Config::from_yaml_str(
-            r#"
-chains:
-  - id: 1
-    name: Ethereum
-    is_enabled: true
-    covalent_name: 'eth-mainnet'
-  - id: 42161
-    name: Arbitrum
-    is_enabled: true
-    covalent_name: 'arbitrum'
-tokens:
-  - symbol: USDC
-    is_enabled: true
-    by_chain:
-      1:
-        is_enabled: true
-        decimals: 6
-        address: '0xa0b86991c6218b36c1d19d4a2e9eb0ce3606eb48'
-      42161:
-        is_enabled: true
-        decimals: 6
-        address: '0xaf88d065e77c8cC2239327C5EDb3A432268e5831'
-buckets:
-  - from_chain_id: 1
-    to_chain_id: 42161
-    from_token: USDC
-    to_token: USDC
-    is_smart_contract_deposit_supported: false
-    token_amount_from_usd: 1
-    token_amount_to_usd: 10
-bungee:
-  base_url: https://api.socket.tech/v2
-  api_key: <REDACTED>
-covalent:
-  base_url: 'https://api.bungee.exchange'
-  api_key: 'my-api'
-coingecko:
-  base_url: 'https://api.coingecko.com'
-  api_key: 'my-api'
-infra:
-  redis_url: 'redis://localhost:6379'
-  rabbitmq_url: 'amqp://localhost:5672'
-  mongo_url: 'mongodb://localhost:27017'
-server:
-  port: 8080
-  host: 'localhost'
-indexer_config:
-    is_indexer: true
-    indexer_update_topic: indexer_update
-    indexer_update_message: message
-        "#,
-=======
         let config = get_sample_config();
 
         let bungee_client = BungeeClient::new(
             &"https://api.socket.tech/v2".to_string(),
             &env::var("BUNGEE_API_KEY").unwrap().to_string(),
->>>>>>> 9c320388
         )
         .unwrap();
 
