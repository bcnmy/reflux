use std::collections::HashMap;
use std::hash::{DefaultHasher, Hash, Hasher};

use derive_more::Display;
use futures::stream::StreamExt;
use log::{debug, error, info, log};
use thiserror::Error;

use config::config::BucketConfig;

<<<<<<< HEAD
use crate::{estimator, source, token_price, CostType, Route, RouteError};
=======
use crate::{CostType, estimator, Route, RouteError, source, token_price};
use crate::engine::Estimator;
>>>>>>> 9c320388

const SOURCE_FETCH_PER_BUCKET_RATE_LIMIT: usize = 10;
const BUCKET_PROCESSING_RATE_LIMIT: usize = 5;

pub struct Indexer<
    'config,
    Source: source::RouteSource,
    ModelStore: storage::KeyValueStore,
    Producer: storage::MessageQueue,
    TokenPriceProvider: token_price::TokenPriceProvider,
> {
    config: &'config config::Config,
    source: &'config Source,
    model_store: &'config ModelStore,
    message_producer: &'config Producer,
    token_price_provider: &'config TokenPriceProvider,
}

impl<
        'config,
        RouteSource: source::RouteSource,
        ModelStore: storage::KeyValueStore,
        Producer: storage::MessageQueue,
        TokenPriceProvider: token_price::TokenPriceProvider,
    > Indexer<'config, RouteSource, ModelStore, Producer, TokenPriceProvider>
{
    pub fn new(
        config: &'config config::Config,
        source: &'config RouteSource,
        model_store: &'config ModelStore,
        message_producer: &'config Producer,
        token_price_provider: &'config TokenPriceProvider,
    ) -> Self {
        Indexer { config, source, model_store, message_producer, token_price_provider }
    }

    fn generate_bucket_observation_points(&self, bucket: &BucketConfig) -> Vec<f64> {
        let points_per_bucket = self.config.indexer_config.points_per_bucket;
        (0..points_per_bucket)
            .into_iter()
            .map(|i| {
                bucket.token_amount_from_usd
                    + (i as f64) * (bucket.token_amount_to_usd - bucket.token_amount_from_usd)
                        / (points_per_bucket as f64)
            })
            .collect()
    }

    async fn build_estimator<'est_de, Estimator: estimator::Estimator<'est_de, f64, f64>>(
        &self,
        bucket: &'config BucketConfig,
        cost_type: &CostType,
    ) -> Result<Estimator, BuildEstimatorError<'config, 'est_de, Estimator>> {
        info!("Building estimator for bucket: {:?}", bucket);

        // Generate Data to "Train" Estimator
        let observation_points = self.generate_bucket_observation_points(bucket);
        info!("{} Observation points generated", observation_points.len());

        let data_points = futures::stream::iter(observation_points)
            .map(|input_value_in_usd: f64| {
                async move {
                    // Convert input_value_in_usd to token_amount_in_wei
                    let from_token_amount_in_wei =
                        token_price::utils::get_token_amount_from_value_in_usd(
                            &self.config,
                            self.token_price_provider,
                            &bucket.from_token,
                            bucket.from_chain_id,
                            &input_value_in_usd,
                        )
                        .await
                        .map_err(|err| IndexerErrors::TokenPriceProviderError(err))?;

                    // Get the fee in usd from source
                    let route = Route::build(bucket, self.config)
                        .map_err(|err| IndexerErrors::RouteBuildError(err))?;
                    let fee_in_usd = self
                        .source
                        .fetch_least_route_cost_in_usd(&route, from_token_amount_in_wei, cost_type)
                        .await
                        .map_err(|err| IndexerErrors::RouteSourceError(err))?;

                    Ok::<
                        estimator::DataPoint<f64, f64>,
                        IndexerErrors<
                            TokenPriceProvider,
                            RouteSource,
                            ModelStore,
                            Producer,
                            Estimator,
                        >,
                    >(estimator::DataPoint {
                        x: input_value_in_usd,
                        y: fee_in_usd,
                    })
                }
            })
            .buffer_unordered(SOURCE_FETCH_PER_BUCKET_RATE_LIMIT)
            .collect::<Vec<
                Result<
                    estimator::DataPoint<f64, f64>,
                    IndexerErrors<TokenPriceProvider, RouteSource, ModelStore, Producer, Estimator>,
                >,
            >>()
            .await;

        let (data_points, failed): (Vec<Result<_, _>>, Vec<Result<_, _>>) =
            data_points.into_iter().partition(|r| r.is_ok());

        let data_points: Vec<estimator::DataPoint<f64, f64>> =
            data_points.into_iter().map(|r| r.unwrap()).collect();
        let failed: Vec<
            IndexerErrors<TokenPriceProvider, RouteSource, ModelStore, Producer, Estimator>,
        > = failed.into_iter().map(|r| r.unwrap_err()).collect();

        if failed.len() > 0 {
            let err = format!("Failed to fetch some data points: {:?}", failed);
            error!("Failed to fetch some data points: {:?}", failed);
        }

        if data_points.is_empty() {
            error!("No data points remain for bucket: {:?}", bucket);
            return Err(BuildEstimatorError::NoDataPoints(bucket));
        }

        // Build the Estimator
        info!("All data points fetched, building estimator for bucket: {:?}", bucket);
        let estimator = Estimator::build(data_points)
            .map_err(|e| BuildEstimatorError::EstimatorBuildError(bucket, e))?;
        Ok(estimator)
    }

    async fn publish_estimators<
        'est,
        'est_de,
        Estimator: estimator::Estimator<'est_de, f64, f64>,
    >(
        &self,
        values: Vec<(&&BucketConfig, &Estimator)>,
    ) -> Result<
        (),
        IndexerErrors<'est_de, TokenPriceProvider, RouteSource, ModelStore, Producer, Estimator>,
    > {
        info!("Publishing {} estimators", values.len());

        let values_transformed = values
            .iter()
            .map(|(k, v)| {
                let mut s = DefaultHasher::new();
                k.hash(&mut s);
                let key = s.finish().to_string();

                let value = serde_json::to_string(v).unwrap();

                (key, value)
            })
            .collect::<Vec<(String, String)>>();

        Ok(self
            .model_store
            .set_multiple(&values_transformed)
            .await
            .map_err(IndexerErrors::PublishEstimatorError)?)
    }

    pub async fn run<'est_de, Estimator: estimator::Estimator<'est_de, f64, f64>>(
        &self,
    ) -> Result<
        HashMap<&'config BucketConfig, Estimator>,
        IndexerErrors<'est_de, TokenPriceProvider, RouteSource, ModelStore, Producer, Estimator>,
    > {
        info!("Running Indexer");

        // Build Estimators
        let (estimators, failed_estimators): (Vec<_>, Vec<_>) = futures::stream::iter(
            self.config.buckets.iter(),
        )
        .map(|bucket| async {
            // Build the Estimator
            let estimator = self.build_estimator(bucket, &CostType::Fee).await?;

            Ok::<(&BucketConfig, Estimator), BuildEstimatorError<'config, 'est_de, Estimator>>((
                bucket, estimator,
            ))
        })
        .buffer_unordered(BUCKET_PROCESSING_RATE_LIMIT)
        .collect::<Vec<_>>()
        .await
        .into_iter()
        .partition(|r| r.is_ok());

        let estimator_map: HashMap<&BucketConfig, Estimator> =
            estimators.into_iter().map(|r| r.unwrap()).collect();

        if !failed_estimators.is_empty() {
            error!("Failed to build some estimators: {:?}", failed_estimators);
        }

        if estimator_map.is_empty() {
            error!("No estimators built");
            return Err(IndexerErrors::NoEstimatorsBuilt);
        }

        self.publish_estimators(estimator_map.iter().collect()).await?;

        // Broadcast a Message to other nodes to update their cache
        info!("Broadcasting Indexer Update Message");
        self.message_producer
            .publish(
                &self.config.indexer_config.indexer_update_topic,
                &self.config.indexer_config.indexer_update_message,
            )
            .await
            .map_err(IndexerErrors::PublishIndexerUpdateMessageError)?;

        Ok(estimator_map)
    }
}

#[derive(Debug, Error)]
pub enum IndexerErrors<
    'a,
    T: token_price::TokenPriceProvider,
    S: source::RouteSource,
    R: storage::KeyValueStore,
    U: storage::MessageQueue,
    V: estimator::Estimator<'a, f64, f64>,
> {
    #[error("Route build error: {}", _0)]
    RouteBuildError(RouteError),

    #[error("Token price provider error: {}", _0)]
    TokenPriceProviderError(token_price::utils::Errors<T::Error>),

    #[error("Route source error: {}", _0)]
    RouteSourceError(S::FetchRouteCostError),

    #[error("Publish estimator error: {}", _0)]
    PublishEstimatorError(R::Error),

    #[error("Publish estimator errors: {:?}", _0)]
    PublishEstimatorErrors(Vec<R::Error>),

    #[error("Indexer update message error: {}", _0)]
    PublishIndexerUpdateMessageError(U::Error),

    #[error("Estimator build error: {}", _0)]
    EstimatorBuildError(V::Error),

    #[error("No estimators built")]
    NoEstimatorsBuilt,
}

#[derive(Debug, Error)]
pub enum BuildEstimatorError<'config, 'est_de, Estimator: estimator::Estimator<'est_de, f64, f64>> {
    #[error("No data points found while building estimator for {:?}", _0)]
    NoDataPoints(&'config BucketConfig),

    #[error("Estimator build error: {} for bucket {:?}", _1, _0)]
    EstimatorBuildError(&'config BucketConfig, Estimator::Error),
}

#[cfg(test)]
mod tests {
    use std::env;
    use std::fmt::Error;
    use std::time::Duration;

<<<<<<< HEAD
=======
    use derive_more::Display;
    use thiserror::Error;

    use config::{Config, get_sample_config};
    use storage::{ControlFlow, KeyValueStore, MessageQueue, Msg};

    use crate::CostType;
>>>>>>> 9c320388
    use crate::estimator::{Estimator, LinearRegressionEstimator};
    use crate::indexer::Indexer;
    use crate::source::bungee::BungeeClient;
    use crate::token_price::TokenPriceProvider;
    use crate::CostType;
    use config::Config;
    use storage::{ControlFlow, MessageQueue, Msg, RoutingModelStore};

    #[derive(Error, Display, Debug)]
    struct Err;

    #[derive(Debug)]
    struct ModelStoreStub;
    impl KeyValueStore for ModelStoreStub {
        type Error = Err;

        async fn get(&self, k: &String) -> Result<String, Self::Error> {
            Ok("Get".to_string())
        }

        async fn get_multiple(&self, k: &Vec<String>) -> Result<Vec<String>, Self::Error> {
            Ok(vec!["Get".to_string(); k.len()])
        }

        async fn set(&self, k: &String, v: &String, expiry: Duration) -> Result<(), Self::Error> {
            Ok(())
        }

        async fn set_multiple(&self, kv: &Vec<(String, String)>) -> Result<(), Self::Error> {
            Ok(())
        }
    }

    #[derive(Debug)]
    struct ProducerStub;
    impl MessageQueue for ProducerStub {
        type Error = Err;

        async fn publish(&self, topic: &str, message: &str) -> Result<(), Self::Error> {
            Ok(())
        }

        fn subscribe<String>(
            &self,
            topic: &str,
            callback: impl FnMut(Msg) -> ControlFlow<String>,
        ) -> Result<(), Self::Error> {
            Ok(())
        }
    }

    #[derive(Debug)]
    struct TokenPriceProviderStub;
    impl TokenPriceProvider for TokenPriceProviderStub {
        type Error = Error;

        async fn get_token_price(&self, token_symbol: &String) -> Result<f64, Self::Error> {
            Ok(1.0) // USDC
        }
    }

    fn setup<'a>() -> (Config, BungeeClient, ModelStoreStub, ProducerStub, TokenPriceProviderStub) {
<<<<<<< HEAD
        // let config = config::Config::from_file("../../config.yaml").unwrap();
        let mut config = config::Config::from_yaml_str(
            r#"
chains:
  - id: 1
    name: Ethereum
    is_enabled: true
    covalent_name: 'eth-mainnet'
  - id: 42161
    name: Arbitrum
    is_enabled: true
    covalent_name: 'arbitrum'
tokens:
  - symbol: USDC
    is_enabled: true
    by_chain:
      1:
        is_enabled: true
        decimals: 6
        address: '0xa0b86991c6218b36c1d19d4a2e9eb0ce3606eb48'
      42161:
        is_enabled: true
        decimals: 6
        address: '0xaf88d065e77c8cC2239327C5EDb3A432268e5831'
buckets:
  - from_chain_id: 1
    to_chain_id: 42161
    from_token: USDC
    to_token: USDC
    is_smart_contract_deposit_supported: false
    token_amount_from_usd: 1
    token_amount_to_usd: 10
  - from_chain_id: 1
    to_chain_id: 42161
    from_token: USDC
    to_token: USDC
    is_smart_contract_deposit_supported: false
    token_amount_from_usd: 10
    token_amount_to_usd: 100
  - from_chain_id: 1
    to_chain_id: 42161
    from_token: USDC
    to_token: USDC
    is_smart_contract_deposit_supported: false
    token_amount_from_usd: 100
    token_amount_to_usd: 1000
bungee:
  base_url: https://api.socket.tech/v2
  api_key: <REDACTED>
covalent:
  base_url: 'https://api.bungee.exchange'
  api_key: 'my-api'
coingecko:
  base_url: 'https://api.coingecko.com'
  api_key: 'my-api'
infra:
  redis_url: 'redis://localhost:6379'
  rabbitmq_url: 'amqp://localhost:5672'
  mongo_url: 'mongodb://localhost:27017'
server:
  port: 8080
  host: 'localhost'
indexer_config:
    is_indexer: true
    indexer_update_topic: indexer_update
    indexer_update_message: message
        "#,
        )
        .unwrap();
=======
        let mut config = get_sample_config();
        config.buckets = vec![
            config::BucketConfig {
                from_chain_id: 1,
                to_chain_id: 42161,
                from_token: "USDC".to_string(),
                to_token: "USDC".to_string(),
                is_smart_contract_deposit_supported: false,
                token_amount_from_usd: 10.0,
                token_amount_to_usd: 100.0,
            },
            config::BucketConfig {
                from_chain_id: 1,
                to_chain_id: 42161,
                from_token: "USDC".to_string(),
                to_token: "USDC".to_string(),
                is_smart_contract_deposit_supported: false,
                token_amount_from_usd: 100.0,
                token_amount_to_usd: 1000.0,
            },
        ];
>>>>>>> 9c320388

        config.bungee.api_key = env::var("BUNGEE_API_KEY").unwrap();

        let bungee_client =
            BungeeClient::new(&config.bungee.base_url, &config.bungee.api_key).unwrap();
        let model_store = ModelStoreStub;
        let message_producer = ProducerStub;
        let token_price_provider = TokenPriceProviderStub;

        return (config, bungee_client, model_store, message_producer, token_price_provider);
    }

    #[tokio::test]
    async fn test_build_estimator() {
        let (
            config,
            bungee_client,
            mut model_store,
            mut message_producer,
            mut token_price_provider,
        ) = setup();
        let mut indexer = Indexer::new(
            &config,
            &bungee_client,
            &mut model_store,
            &mut message_producer,
            &mut token_price_provider,
        );

        let estimator = indexer.build_estimator(&config.buckets[0], &CostType::Fee).await;
        assert!(estimator.is_ok());

        let estimator: LinearRegressionEstimator = estimator.unwrap();
        assert!(estimator.estimate(2.0) > 0.0);
    }
}<|MERGE_RESOLUTION|>--- conflicted
+++ resolved
@@ -1,19 +1,13 @@
 use std::collections::HashMap;
 use std::hash::{DefaultHasher, Hash, Hasher};
 
-use derive_more::Display;
 use futures::stream::StreamExt;
 use log::{debug, error, info, log};
 use thiserror::Error;
 
 use config::config::BucketConfig;
 
-<<<<<<< HEAD
 use crate::{estimator, source, token_price, CostType, Route, RouteError};
-=======
-use crate::{CostType, estimator, Route, RouteError, source, token_price};
-use crate::engine::Estimator;
->>>>>>> 9c320388
 
 const SOURCE_FETCH_PER_BUCKET_RATE_LIMIT: usize = 10;
 const BUCKET_PROCESSING_RATE_LIMIT: usize = 5;
@@ -283,23 +277,17 @@
     use std::fmt::Error;
     use std::time::Duration;
 
-<<<<<<< HEAD
-=======
     use derive_more::Display;
     use thiserror::Error;
 
-    use config::{Config, get_sample_config};
+    use config::{get_sample_config, Config};
     use storage::{ControlFlow, KeyValueStore, MessageQueue, Msg};
 
-    use crate::CostType;
->>>>>>> 9c320388
     use crate::estimator::{Estimator, LinearRegressionEstimator};
     use crate::indexer::Indexer;
     use crate::source::bungee::BungeeClient;
     use crate::token_price::TokenPriceProvider;
     use crate::CostType;
-    use config::Config;
-    use storage::{ControlFlow, MessageQueue, Msg, RoutingModelStore};
 
     #[derive(Error, Display, Debug)]
     struct Err;
@@ -355,77 +343,6 @@
     }
 
     fn setup<'a>() -> (Config, BungeeClient, ModelStoreStub, ProducerStub, TokenPriceProviderStub) {
-<<<<<<< HEAD
-        // let config = config::Config::from_file("../../config.yaml").unwrap();
-        let mut config = config::Config::from_yaml_str(
-            r#"
-chains:
-  - id: 1
-    name: Ethereum
-    is_enabled: true
-    covalent_name: 'eth-mainnet'
-  - id: 42161
-    name: Arbitrum
-    is_enabled: true
-    covalent_name: 'arbitrum'
-tokens:
-  - symbol: USDC
-    is_enabled: true
-    by_chain:
-      1:
-        is_enabled: true
-        decimals: 6
-        address: '0xa0b86991c6218b36c1d19d4a2e9eb0ce3606eb48'
-      42161:
-        is_enabled: true
-        decimals: 6
-        address: '0xaf88d065e77c8cC2239327C5EDb3A432268e5831'
-buckets:
-  - from_chain_id: 1
-    to_chain_id: 42161
-    from_token: USDC
-    to_token: USDC
-    is_smart_contract_deposit_supported: false
-    token_amount_from_usd: 1
-    token_amount_to_usd: 10
-  - from_chain_id: 1
-    to_chain_id: 42161
-    from_token: USDC
-    to_token: USDC
-    is_smart_contract_deposit_supported: false
-    token_amount_from_usd: 10
-    token_amount_to_usd: 100
-  - from_chain_id: 1
-    to_chain_id: 42161
-    from_token: USDC
-    to_token: USDC
-    is_smart_contract_deposit_supported: false
-    token_amount_from_usd: 100
-    token_amount_to_usd: 1000
-bungee:
-  base_url: https://api.socket.tech/v2
-  api_key: <REDACTED>
-covalent:
-  base_url: 'https://api.bungee.exchange'
-  api_key: 'my-api'
-coingecko:
-  base_url: 'https://api.coingecko.com'
-  api_key: 'my-api'
-infra:
-  redis_url: 'redis://localhost:6379'
-  rabbitmq_url: 'amqp://localhost:5672'
-  mongo_url: 'mongodb://localhost:27017'
-server:
-  port: 8080
-  host: 'localhost'
-indexer_config:
-    is_indexer: true
-    indexer_update_topic: indexer_update
-    indexer_update_message: message
-        "#,
-        )
-        .unwrap();
-=======
         let mut config = get_sample_config();
         config.buckets = vec![
             config::BucketConfig {
@@ -447,7 +364,6 @@
                 token_amount_to_usd: 1000.0,
             },
         ];
->>>>>>> 9c320388
 
         config.bungee.api_key = env::var("BUNGEE_API_KEY").unwrap();
 
