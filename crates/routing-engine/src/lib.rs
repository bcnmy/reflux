--- conflicted
+++ resolved
@@ -7,15 +7,7 @@
 pub use token_price::CoingeckoClient;
 
 pub mod engine;
-<<<<<<< HEAD
-
-=======
-pub mod route_fee_bucket;
-#[cfg(test)]
-mod tests;
->>>>>>> 9c320388
 pub mod token_price;
-mod traits;
 
 pub mod estimator;
 pub mod indexer;
