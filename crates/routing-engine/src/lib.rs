use derive_more::Display;
use thiserror::Error;

use config::config::{BucketConfig, ChainConfig, Config, TokenConfig};
pub use indexer::Indexer;
pub use source::bungee::BungeeClient;
pub use token_price::CoingeckoClient;

pub mod engine;
<<<<<<< HEAD
=======
pub mod route_fee_bucket;
#[cfg(test)]
mod tests;
>>>>>>> d6c93a6a
pub mod token_price;
mod traits;

pub mod estimator;
pub mod indexer;
mod source;

#[derive(Debug, Error, Display)]
pub enum CostType {
    Fee,
    // BridgingTime,
}

#[derive(Debug)]
pub struct Route<'a> {
    from_chain: &'a ChainConfig,
    to_chain: &'a ChainConfig,
    from_token: &'a TokenConfig,
    to_token: &'a TokenConfig,
    is_smart_contract_deposit: bool,
}

impl<'a> Route<'a> {
    pub fn build(bucket: &'a BucketConfig, config: &'a Config) -> Result<Route<'a>, RouteError> {
        let from_chain = config.chains.get(&bucket.from_chain_id);
        if from_chain.is_none() {
            return Err(RouteError::ChainNotFoundError(bucket.from_chain_id));
        }

        let to_chain = config.chains.get(&bucket.to_chain_id);
        if to_chain.is_none() {
            return Err(RouteError::ChainNotFoundError(bucket.to_chain_id));
        }

        let from_token = config.tokens.get(&bucket.from_token);
        if from_token.is_none() {
            return Err(RouteError::TokenNotFoundError(bucket.from_token.clone()));
        }

        let to_token = config.tokens.get(&bucket.to_token);
        if to_token.is_none() {
            return Err(RouteError::TokenNotFoundError(bucket.to_token.clone()));
        }

        Ok(Route {
            from_chain: from_chain.unwrap(),
            to_chain: to_chain.unwrap(),
            from_token: from_token.unwrap(),
            to_token: to_token.unwrap(),
            is_smart_contract_deposit: bucket.is_smart_contract_deposit_supported,
        })
    }
}

#[derive(Debug, Error)]
<<<<<<< HEAD
enum RouteError {
=======
pub enum RouteError {
>>>>>>> d6c93a6a
    #[error("Chain not found while building route: {}", _0)]
    ChainNotFoundError(u32),

    #[error("Token not found while building route: {}", _0)]
    TokenNotFoundError(String),
}<|MERGE_RESOLUTION|>--- conflicted
+++ resolved
@@ -7,14 +7,7 @@
 pub use token_price::CoingeckoClient;
 
 pub mod engine;
-<<<<<<< HEAD
-=======
-pub mod route_fee_bucket;
-#[cfg(test)]
-mod tests;
->>>>>>> d6c93a6a
 pub mod token_price;
-mod traits;
 
 pub mod estimator;
 pub mod indexer;
@@ -68,11 +61,7 @@
 }
 
 #[derive(Debug, Error)]
-<<<<<<< HEAD
-enum RouteError {
-=======
 pub enum RouteError {
->>>>>>> d6c93a6a
     #[error("Chain not found while building route: {}", _0)]
     ChainNotFoundError(u32),
 
