--- conflicted
+++ resolved
@@ -446,137 +446,7 @@
 
     #[test]
     fn test_config_parsing() {
-<<<<<<< HEAD
-        let config = r#"
-chains:
-  - id: 1
-    name: Ethereum
-    covalent_name: eth-mainnet
-    is_enabled: true
-  - id: 56
-    name: Binance Smart Chain
-    is_enabled: true
-    covalent_name: bsc-mainnet
-tokens:
-  - symbol: ETH
-    is_enabled: true
-    by_chain:
-      1:
-        is_enabled: true
-        decimals: 18
-        address: '0xEeeeeEeeeEeEeeEeEeEeeEEEeeeeEeeeeeeeEEeE'
-      56:
-        is_enabled: true
-        decimals: 18
-        address: '0x2170Ed0880ac9A755fd29B2688956BD959F933F8'
-  - symbol: BNB
-    is_enabled: true
-    by_chain:
-      1:
-        is_enabled: false
-        decimals: 18
-        address: '0xB8c77482e45F1F44dE1745F52C74426C631bDD52'
-      56:
-        is_enabled: true
-        decimals: 18
-        address: '0xEEeeeeeeeeeeeeeeeeeeeeeeeeeeeeeeeeeeeeee'
-buckets:
-  - from_chain_id: 1
-    to_chain_id: 56
-    from_token: ETH
-    to_token: BNB
-    is_smart_contract_deposit_supported: true
-    token_amount_from_usd: 0.1
-    token_amount_to_usd: 100
-bungee:
-    base_url: 'https://api.bungee.exchange'
-    api_key: 'my-api'
-covalent:
-    base_url: 'https://api.bungee.exchange'
-    api_key: 'my-api'
-coingecko:
-    base_url: 'https://api.coingecko.com'
-    api_key: 'my-api'
-infra:
-    redis_url: 'redis://localhost:6379'
-    rabbitmq_url: 'amqp://localhost:5672'
-    mongo_url: 'mongodb://localhost:27017'
-server:
-    port: 8080
-    host: 'localhost'
-indexer_config:
-    is_indexer: true
-    indexer_update_topic: indexer_update
-    indexer_update_message: message
-        "#;
-        let config = Config::from_yaml_str(&config).unwrap();
-
-        assert_eq!(config.chains.len(), 2);
-        assert_eq!(config.chains[&1].id, 1);
-        assert_eq!(config.chains[&1].name, "Ethereum");
-        assert_eq!(config.chains[&1].is_enabled, true);
-        assert_eq!(config.chains[&1].covalent_name, "eth-mainnet");
-        assert_eq!(config.chains[&56].id, 56);
-        assert_eq!(config.chains[&56].name, "Binance Smart Chain");
-        assert_eq!(config.chains[&56].is_enabled, true);
-        assert_eq!(config.chains[&56].covalent_name, "bsc-mainnet");
-
-        assert_eq!(config.tokens.len(), 2);
-        assert_eq!(config.tokens["ETH"].symbol, "ETH");
-        assert_eq!(config.tokens["ETH"].is_enabled, true);
-        assert_eq!(config.tokens["ETH"].by_chain.len(), 2);
-        assert_eq!(config.tokens["ETH"].by_chain[&1].decimals, 18);
-        assert_eq!(
-            config.tokens["ETH"].by_chain[&1].address,
-            "0xEeeeeEeeeEeEeeEeEeEeeEEEeeeeEeeeeeeeEEeE"
-        );
-        assert_eq!(config.tokens["ETH"].by_chain[&1].is_enabled, true);
-        assert_eq!(config.tokens["ETH"].by_chain[&56].decimals, 18);
-        assert_eq!(
-            config.tokens["ETH"].by_chain[&56].address,
-            "0x2170Ed0880ac9A755fd29B2688956BD959F933F8"
-        );
-        assert_eq!(config.tokens["ETH"].by_chain[&56].is_enabled, true);
-        assert_eq!(config.tokens["BNB"].symbol, "BNB");
-        assert_eq!(config.tokens["BNB"].is_enabled, true);
-        assert_eq!(config.tokens["BNB"].by_chain.len(), 2);
-        assert_eq!(config.tokens["BNB"].by_chain[&1].decimals, 18);
-        assert_eq!(
-            config.tokens["BNB"].by_chain[&1].address,
-            "0xB8c77482e45F1F44dE1745F52C74426C631bDD52"
-        );
-        assert_eq!(config.tokens["BNB"].by_chain[&1].is_enabled, false);
-        assert_eq!(config.tokens["BNB"].by_chain[&56].decimals, 18);
-        assert_eq!(
-            config.tokens["BNB"].by_chain[&56].address,
-            "0xEEeeeeeeeeeeeeeeeeeeeeeeeeeeeeeeeeeeeeee"
-        );
-        assert_eq!(config.tokens["BNB"].by_chain[&56].is_enabled, true);
-
-        assert_eq!(config.buckets.len(), 1);
-        assert_eq!(config.buckets[0].from_chain_id, 1);
-        assert_eq!(config.buckets[0].to_chain_id, 56);
-        assert_eq!(config.buckets[0].from_token, "ETH");
-        assert_eq!(config.buckets[0].to_token, "BNB");
-        assert_eq!(config.buckets[0].is_smart_contract_deposit_supported, true);
-        assert_eq!(config.buckets[0].token_amount_from_usd, 0.1);
-        assert_eq!(config.buckets[0].token_amount_to_usd, 100.0);
-
-        assert_eq!(config.covalent.base_url, "https://api.bungee.exchange");
-        assert_eq!(config.coingecko.base_url, "https://api.coingecko.com");
-        assert_eq!(config.bungee.api_key, "my-api");
-        assert_eq!(config.covalent.api_key, "my-api");
-        assert_eq!(config.coingecko.api_key, "my-api");
-        assert_eq!(config.infra.redis_url, "redis://localhost:6379");
-        assert_eq!(config.infra.rabbitmq_url, "amqp://localhost:5672");
-        assert_eq!(config.infra.mongo_url, "mongodb://localhost:27017");
-
-        assert_eq!(config.indexer_config.is_indexer, true);
-        assert_eq!(config.indexer_config.indexer_update_topic, "indexer_update");
-        assert_eq!(config.indexer_config.indexer_update_message, "message");
-=======
         let config = get_sample_config();
->>>>>>> 9c320388
     }
 
     #[test]
