use std::collections::HashMap;
use std::hash::{DefaultHasher, Hash, Hasher};
use std::ops::Deref;

use derive_more::{Display, From, Into};
use serde::Deserialize;
use serde_valid::{UniqueItemsError, Validate, ValidateUniqueItems};
use serde_valid::yaml::FromYamlStr;

// Config Type
#[derive(Debug)]
pub struct Config {
    // A bucket is defined for a pair of (source chain, source token) and (destination chain, destination token)
    // in which the estimation algorithm will be applied.
    pub buckets: Vec<BucketConfig>,
    // List of all chains and their configurations.
    pub chains: HashMap<u32, ChainConfig>,
    // List of all tokens and their configurations.
    pub tokens: HashMap<String, TokenConfig>,
    // Bungee API configuration
    pub bungee: BungeeConfig,
    // CoinGecko API configuration
    pub coingecko: CoinGeckoConfig,
    // Covalent API configuration
    pub covalent: CovalentConfig,
    // Infra Dependencies
    pub infra: InfraConfig,
    // API Server Configuration
    pub server: ServerConfig,
    // Configuration for the indexer
    pub indexer_config: IndexerConfig,
}

impl Config {
    pub fn from_file(file_path: &str) -> Result<Self, ConfigError> {
        let config_file_content = std::fs::read_to_string(file_path)?;
        Self::from_yaml_str(&config_file_content)
    }

    pub fn from_yaml_str(s: &str) -> Result<Self, ConfigError> {
        let raw_config = RawConfig::from_yaml_str(s)?;
        let mut chains = HashMap::new();
        for chain in raw_config.chains.0 {
            chains.insert(chain.id, chain);
        }

        let mut tokens = HashMap::new();

        fn verify_chain(
            chain_id: u32,
            chains: &HashMap<u32, ChainConfig>,
        ) -> Result<(), ConfigError> {
            if let Some(chain) = chains.get(&chain_id) {
                if !chain.is_enabled {
                    return Err(ConfigError::ChainNotSupported(chain_id));
                }
            } else {
                return Err(ConfigError::ChainNotFound(chain_id));
            }
            Ok(())
        }

        fn verify_token(
            token_symbol: &str,
            chain_id: u32,
            tokens: &HashMap<String, TokenConfig>,
        ) -> Result<(), ConfigError> {
            if let Some(token) = tokens.get(token_symbol) {
                if !token.is_enabled {
                    return Err(ConfigError::TokenNotSupported(token_symbol.to_string()));
                }

                if let Some(chain_config) = token.by_chain.get(&chain_id) {
                    if !chain_config.is_enabled {
                        return Err(ConfigError::TokenNotSupportedOnChain(
                            token_symbol.to_string(),
                            chain_id,
                        ));
                    }
                } else {
                    return Err(ConfigError::TokenNotFoundOnChain(
                        token_symbol.to_string(),
                        chain_id,
                    ));
                }
            } else {
                return Err(ConfigError::TokenNotFound(token_symbol.to_string()));
            }
            Ok(())
        }

        // Validate chains in the token configuration
        for token in raw_config.tokens.0 {
            for (chain_id, _) in token.by_chain.iter() {
                if let Err(e) = verify_chain(*chain_id, &chains) {
                    return Err(e);
                }
            }

            tokens.insert(token.symbol.clone(), token);
        }

        // Validate chains and tokens in the bucket configuration
        for bucket in raw_config.buckets.0.iter() {
            if let Err(e) = verify_chain(bucket.from_chain_id, &chains) {
                return Err(e);
            }
            if let Err(e) = verify_chain(bucket.to_chain_id, &chains) {
                return Err(e);
            }
            if let Err(e) = verify_token(&bucket.from_token, bucket.from_chain_id, &tokens) {
                return Err(e);
            }
            if let Err(e) = verify_token(&bucket.to_token, bucket.to_chain_id, &tokens) {
                return Err(e);
            }
        }

        Ok(Config {
            chains,
            tokens,
            buckets: raw_config.buckets.0,
            covalent: raw_config.covalent,
            bungee: raw_config.bungee,
            coingecko: raw_config.coingecko,
            infra: raw_config.infra,
            server: raw_config.server,
            indexer_config: raw_config.indexer_config,
        })
    }
}

#[derive(Debug, From, Display)]
pub enum ConfigError {
    #[display("Chain not supported: {}", _0)]
    #[from(ignore)]
    ChainNotSupported(u32),

    #[display("Chain not found: {}", _0)]
    #[from(ignore)]
    ChainNotFound(u32),

    #[display("Token not supported: {}", _0)]
    #[from(ignore)]
    TokenNotSupported(String),

    #[display("Token not supported: {} on chain: {}", _0, _1)]
    #[from(ignore)]
    TokenNotSupportedOnChain(String, u32),

    #[display("Token not found: {}", _0)]
    #[from(ignore)]
    TokenNotFound(String),

    #[display("Token not found: {} on chain: {}", _0, _1)]
    #[from(ignore)]
    TokenNotFoundOnChain(String, u32),

    #[display("Serde Error: {}", _0)]
    SerdeError(serde_valid::Error<serde_yaml::Error>),

    #[display("Error Reading Config File: {}", _0)]
    IoError(std::io::Error),
}

// Intermediate Config Type as Deserialization Target
#[derive(Debug, Deserialize, From, Into)]
pub struct Buckets(Vec<BucketConfig>);

impl ValidateUniqueItems for Buckets {
    fn validate_unique_items(&self) -> Result<(), UniqueItemsError> {
        self.0
            .iter()
            .map(|b| {
                let mut s = DefaultHasher::new();
                b.hash(&mut s);
                s.finish()
            })
            .collect::<Vec<_>>()
            .validate_unique_items()
    }
}

#[derive(Debug, Deserialize, From, Into)]
pub struct Chains(Vec<ChainConfig>);

impl ValidateUniqueItems for Chains {
    fn validate_unique_items(&self) -> Result<(), UniqueItemsError> {
        self.iter().map(|c| c.id).collect::<Vec<_>>().validate_unique_items()
    }
}

impl Deref for Chains {
    type Target = Vec<ChainConfig>;

    fn deref(&self) -> &Self::Target {
        &self.0
    }
}

#[derive(Debug, Deserialize, From, Into)]
pub struct TokenConfigs(Vec<TokenConfig>);
impl ValidateUniqueItems for TokenConfigs {
    fn validate_unique_items(&self) -> Result<(), UniqueItemsError> {
        self.iter().map(|t| t.symbol.clone()).collect::<Vec<_>>().validate_unique_items()
    }
}

impl Deref for TokenConfigs {
    type Target = Vec<TokenConfig>;

    fn deref(&self) -> &Self::Target {
        &self.0
    }
}

#[derive(Debug, Deserialize, Validate)]
pub struct RawConfig {
    #[validate(unique_items)]
    pub buckets: Buckets,
    #[validate(unique_items)]
    pub chains: Chains,
    #[validate(unique_items)]
    pub tokens: TokenConfigs,
    pub bungee: BungeeConfig,
    pub coingecko: CoinGeckoConfig,
    pub covalent: CovalentConfig,
    pub infra: InfraConfig,
    pub server: ServerConfig,
    pub indexer_config: IndexerConfig,
}

#[derive(Debug, Deserialize, Validate, PartialOrd, Clone)]
pub struct BucketConfig {
    // The source chain
    #[validate(minimum = 1)]
    pub from_chain_id: u32,
    // The destination chain
    #[validate(minimum = 1)]
    pub to_chain_id: u32,
    // The source token
    #[validate(min_length = 1)]
    pub from_token: String,
    // The destination token
    #[validate(min_length = 1)]
    pub to_token: String,
    // Whether the bucket should only index routes that support smart contracts or just EOAs
    pub is_smart_contract_deposit_supported: bool,
    // Lower bound of the token amount to be transferred from the source chain to the destination chain
    #[validate(minimum = 1.0)]
    pub token_amount_from_usd: f64,
    // Upper bound of the token amount to be transferred from the source chain to the destination chain
    #[validate(minimum = 1.0)]
    pub token_amount_to_usd: f64,
}

<<<<<<< HEAD
impl Ord for BucketConfig {
    // sort with token_amount_from_usd
    fn cmp(&self, other: &Self) -> std::cmp::Ordering {
        self.token_amount_from_usd.partial_cmp(&other.token_amount_from_usd).unwrap()
=======
impl BucketConfig {
    pub fn get_hash(&self) -> u64 {
        let mut s = DefaultHasher::new();
        self.hash(&mut s);
        s.finish()
>>>>>>> d6c93a6a
    }
}

// Implementation for treating a BucketConfig as a key in a k-v pair
impl Hash for BucketConfig {
    fn hash<H: Hasher>(&self, state: &mut H) {
        const PRECISION: u32 = 5;

        self.from_chain_id.hash(state);
        self.to_chain_id.hash(state);
        self.from_token.hash(state);
        self.to_token.hash(state);
        self.is_smart_contract_deposit_supported.hash(state);

        // We limit the precision of amounts to <PRECISION> decimal places
        ((self.token_amount_from_usd * 10_f64.powi(PRECISION as i32)) as i64).hash(state);
        ((self.token_amount_to_usd * 10_f64.powi(PRECISION as i32)) as i64).hash(state);
    }
}

impl PartialEq<Self> for BucketConfig {
    fn eq(&self, other: &Self) -> bool {
        self.get_hash() == other.get_hash()
    }
}

impl Eq for BucketConfig {}

#[derive(Debug, Deserialize, Validate)]
pub struct ChainConfig {
    // The chain id
    #[validate(minimum = 1)]
    pub id: u32,
    // The name of the chain
    #[validate(min_length = 1)]
    pub name: String,
    // If the chain is enabled or now
    pub is_enabled: bool,
    // The name of the chain in Covalent API
    #[validate(min_length = 1)]
    pub covalent_name: String,
}

#[derive(Debug, Deserialize, Validate)]
pub struct TokenConfig {
    // The token symbol
    #[validate(min_length = 1)]
    pub symbol: String,
    // The symbol of the token in coingecko API
    #[validate(min_length = 1)]
    pub coingecko_symbol: String,
    // Whether the token across chains is supported
    pub is_enabled: bool,
    // Chain Specific Configuration
    #[validate(unique_items)]
    pub by_chain: TokenConfigByChainConfigs,
}

#[derive(Debug, Deserialize, Validate, Into, From)]
pub struct TokenConfigByChainConfigs(HashMap<u32, ChainSpecificTokenConfig>);

impl ValidateUniqueItems for TokenConfigByChainConfigs {
    fn validate_unique_items(&self) -> Result<(), UniqueItemsError> {
        self.keys().cloned().collect::<Vec<_>>().validate_unique_items()
    }
}

impl Deref for TokenConfigByChainConfigs {
    type Target = HashMap<u32, ChainSpecificTokenConfig>;

    fn deref(&self) -> &Self::Target {
        &self.0
    }
}

#[derive(Debug, Deserialize, Validate)]
pub struct ChainSpecificTokenConfig {
    // The number of decimals the token has
    #[validate(minimum = 1)]
    #[validate(maximum = 18)]
    pub decimals: u8,
    // The token address on the chain
    #[validate(pattern = r"0x[a-fA-F0-9]{40}")]
    pub address: String,
    // Whether the token is supported on this chain
    pub is_enabled: bool,
}

#[derive(Debug, Deserialize, Validate)]
pub struct BungeeConfig {
    // The base URL of the Bungee API
    #[validate(
        pattern = r"https?:\/\/(www\.)?[-a-zA-Z0-9@:%._\+~#=]{1,256}\.[a-zA-Z0-9()]{1,6}\b([-a-zA-Z0-9()@:%_\+.~#?&//=]*)"
    )]
    pub base_url: String,
    // The API key to access the Bungee API
    #[validate(min_length = 1)]
    pub api_key: String,
}

#[derive(Debug, Deserialize, Validate)]
pub struct CoinGeckoConfig {
    // The base URL of the CoinGecko API
    #[validate(
        pattern = r"https?:\/\/(www\.)?[-a-zA-Z0-9@:%._\+~#=]{1,256}\.[a-zA-Z0-9()]{1,6}\b([-a-zA-Z0-9()@:%_\+.~#?&//=]*)"
    )]
    pub base_url: String,

    // API key to access the CoinGecko API
    #[validate(min_length = 1)]
    pub api_key: String,

    // The expiry time of the CoinGecko API key
    #[validate(minimum = 1)]
    pub expiry_sec: u64,
}

#[derive(Debug, Deserialize, Validate)]
pub struct CovalentConfig {
    // The base URL of the CoinGecko API
    #[validate(
        pattern = r"https?:\/\/(www\.)?[-a-zA-Z0-9@:%._\+~#=]{1,256}\.[a-zA-Z0-9()]{1,6}\b([-a-zA-Z0-9()@:%_\+.~#?&//=]*)"
    )]
    pub base_url: String,

    // The API key to access the Covalent API
    #[validate(min_length = 1)]
    pub api_key: String,
}

#[derive(Debug, Deserialize, Validate)]
pub struct InfraConfig {
    // The URL of the Redis
    #[validate(pattern = r"redis://[-a-zA-Z0-9@:%._\+~#=]{1,256}")]
    pub redis_url: String,
    // The URL of the MongoDB
    #[validate(pattern = r"mongodb://[-a-zA-Z0-9@:%._\+~#=]{1,256}")]
    pub mongo_url: String,
}

#[derive(Debug, Deserialize, Validate)]
pub struct ServerConfig {
    // The port the server will listen on
    #[validate(minimum = 1)]
    pub port: u16,

    // The host the server will listen on
    #[validate(min_length = 1)]
    pub host: String,
}

#[derive(Debug, Deserialize, Validate)]
pub struct IndexerConfig {
    #[validate(min_length = 1)]
    pub indexer_update_topic: String,

    #[validate(min_length = 1)]
    pub indexer_update_message: String,

<<<<<<< HEAD
    #[validate(min_length = 1)]
    pub schedule: String,

=======
>>>>>>> d6c93a6a
    #[validate(minimum = 2)]
    pub points_per_bucket: u64,
}

pub fn get_sample_config() -> Config {
    Config::from_file("../../config.yaml.example").unwrap()
}

#[cfg(test)]
pub mod tests {
    use crate::config::{Config, ConfigError};
    use crate::get_sample_config;

    #[test]
    fn test_config_parsing() {
<<<<<<< HEAD
        let config = get_sample_config();
=======
        get_sample_config();
>>>>>>> d6c93a6a
    }

    #[test]
    fn test_should_not_allow_duplicate_chains() {
        let config = r#"
chains:
  - id: 1
    name: Ethereum
    is_enabled: true
    covalent_name: eth-mainnet
  - id: 1
    name: Ethereum
    is_enabled: true
    covalent_name: eth-mainnet
tokens:
buckets:
bungee:
    base_url: 'https://api.bungee.exchange'
    api_key: 'my-api'
covalent:
    base_url: 'https://api.bungee.exchange'
    api_key: 'my-api'
coingecko:
    base_url: 'https://api.coingecko.com'
    api_key: 'my-api'
    expiry_sec: 5
infra:
    redis_url: 'redis://localhost:6379'
    mongo_url: 'mongodb://localhost:27017'
server:
    port: 8080
    host: 'localhost'
indexer_config:
    is_indexer: true
    indexer_update_topic: indexer_update
    indexer_update_message: message
<<<<<<< HEAD
    schedule: "*"
=======
>>>>>>> d6c93a6a
    points_per_bucket: 10
"#;
        assert_eq!(
            if let ConfigError::SerdeError(err) = Config::from_yaml_str(&config).unwrap_err() {
                println!("{:?}", err);
                let err = err.as_validation_errors().unwrap().to_string();
                let expected_err = "{\"errors\":[],\"properties\":{\"chains\":{\"errors\":[\"The items must be unique.\"]}}}";

                err == expected_err
            } else {
                false
            },
            true
        );
    }

    #[test]
    fn test_should_not_allow_duplicate_tokens() {
        let config = r#"
chains:
tokens:
  - symbol: ETH
    is_enabled: true
    coingecko_symbol: ethereum
    by_chain:
      1:
        is_enabled: true
        decimals: 18
        address: '0xEeeeeEeeeEeEeeEeEeEeeEEEeeeeEeeeeeeeEEeE'
      56:
        is_enabled: true
        decimals: 18
        address: '0x2170Ed0880ac9A755fd29B2688956BD959F933F8'
  - symbol: ETH
    is_enabled: true
    coingecko_symbol: ethereum
    by_chain:
      1:
        is_enabled: true
        decimals: 18
        address: '0xEeeeeEeeeEeEeeEeEeEeeEEEeeeeEeeeeeeeEEeE'
      56:
        is_enabled: true
        decimals: 18
        address: '0x2170Ed0880ac9A755fd29B2688956BD959F933F8'
buckets:
bungee:
    base_url: 'https://api.bungee.exchange'
    api_key: 'my-api'
covalent:
    base_url: 'https://api.bungee.exchange'
    api_key: 'my-api'
coingecko:
    base_url: 'https://api.coingecko.com'
    api_key: 'my-api'
    expiry_sec: 5
infra:
    redis_url: 'redis://localhost:6379'
    mongo_url: 'mongodb://localhost:27017'
server:
    port: 8080
    host: 'localhost'
indexer_config:
    is_indexer: true
    indexer_update_topic: indexer_update
    indexer_update_message: message
<<<<<<< HEAD
    schedule: "*"
=======
>>>>>>> d6c93a6a
    points_per_bucket: 10
"#;

        assert_eq!(
            if let ConfigError::SerdeError(err) = Config::from_yaml_str(&config).unwrap_err() {
                let err = err.as_validation_errors().unwrap().to_string();
                let expected_err = "{\"errors\":[],\"properties\":{\"tokens\":{\"errors\":[\"The items must be unique.\"]}}}";

                err == expected_err
            } else {
                false
            },
            true
        );
    }
}<|MERGE_RESOLUTION|>--- conflicted
+++ resolved
@@ -254,18 +254,18 @@
     pub token_amount_to_usd: f64,
 }
 
-<<<<<<< HEAD
 impl Ord for BucketConfig {
     // sort with token_amount_from_usd
     fn cmp(&self, other: &Self) -> std::cmp::Ordering {
         self.token_amount_from_usd.partial_cmp(&other.token_amount_from_usd).unwrap()
-=======
+    }
+}
+
 impl BucketConfig {
     pub fn get_hash(&self) -> u64 {
         let mut s = DefaultHasher::new();
         self.hash(&mut s);
         s.finish()
->>>>>>> d6c93a6a
     }
 }
 
@@ -425,12 +425,6 @@
     #[validate(min_length = 1)]
     pub indexer_update_message: String,
 
-<<<<<<< HEAD
-    #[validate(min_length = 1)]
-    pub schedule: String,
-
-=======
->>>>>>> d6c93a6a
     #[validate(minimum = 2)]
     pub points_per_bucket: u64,
 }
@@ -440,17 +434,13 @@
 }
 
 #[cfg(test)]
-pub mod tests {
+mod tests {
     use crate::config::{Config, ConfigError};
     use crate::get_sample_config;
 
     #[test]
     fn test_config_parsing() {
-<<<<<<< HEAD
-        let config = get_sample_config();
-=======
         get_sample_config();
->>>>>>> d6c93a6a
     }
 
     #[test]
@@ -487,10 +477,6 @@
     is_indexer: true
     indexer_update_topic: indexer_update
     indexer_update_message: message
-<<<<<<< HEAD
-    schedule: "*"
-=======
->>>>>>> d6c93a6a
     points_per_bucket: 10
 "#;
         assert_eq!(
@@ -557,10 +543,6 @@
     is_indexer: true
     indexer_update_topic: indexer_update
     indexer_update_message: message
-<<<<<<< HEAD
-    schedule: "*"
-=======
->>>>>>> d6c93a6a
     points_per_bucket: 10
 "#;
 
