--- conflicted
+++ resolved
@@ -1,4 +1,3 @@
-<<<<<<< HEAD
 // pub mod account;
 // ^ not needed
 pub mod db_provider;
@@ -7,7 +6,6 @@
 
 #[cfg(test)]
 mod tests;
-=======
 use std::fmt::Debug;
 
 mod redis;
@@ -28,5 +26,4 @@
     async fn publish(&mut self, topic: &str, message: &str) -> Result<(), String>;
 
     async fn subscribe(&mut self, topic: &str) -> Result<String, String>;
-}
->>>>>>> 8e13c1fe
+}