use std::error::Error;
use std::fmt::Debug;
<<<<<<< HEAD
=======
use std::future;
>>>>>>> d6c93a6a
use std::time::Duration;

pub use ::redis::{ControlFlow, Msg};

pub use redis::RedisClient;

pub mod db_provider;
pub mod errors;
pub mod mongodb_provider;

mod redis;

pub trait KeyValueStore: Debug {
    type Error: Error + Debug;

<<<<<<< HEAD
    async fn get(&self, k: &String) -> Result<String, Self::Error>;

    async fn get_multiple(&self, k: &Vec<String>) -> Result<Vec<String>, Self::Error>;

    async fn set(&self, k: &String, v: &String, expiry: Duration) -> Result<(), Self::Error>;

    async fn set_multiple(&self, kv: &Vec<(String, String)>) -> Result<(), Self::Error>;
=======
    fn get(&self, k: &String) -> impl future::Future<Output = Result<String, Self::Error>>;

    fn get_multiple(
        &self,
        k: &Vec<String>,
    ) -> impl future::Future<Output = Result<Vec<String>, Self::Error>>;

    fn set(
        &self,
        k: &String,
        v: &String,
        expiry: Duration,
    ) -> impl future::Future<Output = Result<(), Self::Error>>;

    fn set_multiple(
        &self,
        kv: &Vec<(String, String)>,
    ) -> impl future::Future<Output = Result<(), Self::Error>>;
>>>>>>> d6c93a6a
}

pub trait MessageQueue: Debug {
    type Error: Error + Debug;

<<<<<<< HEAD
    async fn publish(&self, topic: &str, message: &str) -> Result<(), Self::Error>;
=======
    fn publish(
        &self,
        topic: &str,
        message: &str,
    ) -> impl future::Future<Output = Result<(), Self::Error>>;
>>>>>>> d6c93a6a

    fn subscribe<U>(
        &self,
        topic: &str,
        callback: impl FnMut(Msg) -> ControlFlow<U>,
    ) -> Result<(), Self::Error>;
}<|MERGE_RESOLUTION|>--- conflicted
+++ resolved
@@ -1,9 +1,6 @@
 use std::error::Error;
 use std::fmt::Debug;
-<<<<<<< HEAD
-=======
 use std::future;
->>>>>>> d6c93a6a
 use std::time::Duration;
 
 pub use ::redis::{ControlFlow, Msg};
@@ -19,15 +16,6 @@
 pub trait KeyValueStore: Debug {
     type Error: Error + Debug;
 
-<<<<<<< HEAD
-    async fn get(&self, k: &String) -> Result<String, Self::Error>;
-
-    async fn get_multiple(&self, k: &Vec<String>) -> Result<Vec<String>, Self::Error>;
-
-    async fn set(&self, k: &String, v: &String, expiry: Duration) -> Result<(), Self::Error>;
-
-    async fn set_multiple(&self, kv: &Vec<(String, String)>) -> Result<(), Self::Error>;
-=======
     fn get(&self, k: &String) -> impl future::Future<Output = Result<String, Self::Error>>;
 
     fn get_multiple(
@@ -46,21 +34,16 @@
         &self,
         kv: &Vec<(String, String)>,
     ) -> impl future::Future<Output = Result<(), Self::Error>>;
->>>>>>> d6c93a6a
 }
 
 pub trait MessageQueue: Debug {
     type Error: Error + Debug;
 
-<<<<<<< HEAD
-    async fn publish(&self, topic: &str, message: &str) -> Result<(), Self::Error>;
-=======
     fn publish(
         &self,
         topic: &str,
         message: &str,
     ) -> impl future::Future<Output = Result<(), Self::Error>>;
->>>>>>> d6c93a6a
 
     fn subscribe<U>(
         &self,
