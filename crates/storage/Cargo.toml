[package]
name = "storage"
version = "0.1.0"
edition = "2021"

[dependencies]
<<<<<<< HEAD
mongodb = "2.8.2"
tokio = { version = "1.38.0", features = ["full"] }
futures = "0.3.30"
serde = { version = "1.0.203", features = ["derive"] }
async-trait = "0.1.80"
serde_json = "1.0.117"
thiserror = "1.0"
derive_more = { version = "1.0.0-beta.6", features = ["from", "into", "display"] }

[dev-dependencies]
serial_test = "3.1.1"
uuid = "1.8.0"
=======
config = { path = "../config" }
redis = { version = "0.25.4", features = ["aio", "tokio-comp"] }
thiserror = "1.0.61"
tokio = { version = "1.38.0", features = ["macros"] }
>>>>>>> 8e13c1fe
<|MERGE_RESOLUTION|>--- conflicted
+++ resolved
@@ -4,7 +4,6 @@
 edition = "2021"
 
 [dependencies]
-<<<<<<< HEAD
 mongodb = "2.8.2"
 tokio = { version = "1.38.0", features = ["full"] }
 futures = "0.3.30"
@@ -13,13 +12,11 @@
 serde_json = "1.0.117"
 thiserror = "1.0"
 derive_more = { version = "1.0.0-beta.6", features = ["from", "into", "display"] }
+redis = { version = "0.25.4", features = ["aio", "tokio-comp"] }
+
+# workspace dependencies
+storage = { workspace = true }
 
 [dev-dependencies]
 serial_test = "3.1.1"
 uuid = "1.8.0"
-=======
-config = { path = "../config" }
-redis = { version = "0.25.4", features = ["aio", "tokio-comp"] }
-thiserror = "1.0.61"
-tokio = { version = "1.38.0", features = ["macros"] }
->>>>>>> 8e13c1fe
